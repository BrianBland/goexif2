--- conflicted
+++ resolved
@@ -28,7 +28,6 @@
 	interopPointer = 0xA005
 )
 
-<<<<<<< HEAD
 // A decodeError is returned when the image cannot be decoded as a tiff image.
 type decodeError struct {
 	cause error
@@ -45,8 +44,9 @@
 		return de.cause == tiff.ErrShortReadTagValue
 	}
 	return false
-=======
-var flashDescriptions = map[int]string{
+}
+
+var flashDescriptions = map[int]string {
 	0x0:  "No Flash",
 	0x1:  "Fired",
 	0x5:  "Fired, Return not detected",
@@ -74,7 +74,6 @@
 	0x59: "Auto, Fired, Red-eye reduction",
 	0x5D: "Auto, Fired, Red-eye reduction, Return not detected",
 	0x5F: "Auto, Fired, Red-eye reduction, Return detected",
->>>>>>> 100c1123
 }
 
 // A TagNotPresentError is returned when the requested field is not
